--- conflicted
+++ resolved
@@ -54,20 +54,13 @@
         self.interactions = interactions
 
     def fit(self, X, y=None):
-<<<<<<< HEAD
-        self.degree = check_scalar(self.degree, 'degree', int, min_val=0)
-        self.bias = check_scalar(self.bias, 'bias', bool)
-        self.na_value = check_scalar(self.na_value, 'na_value', float)
-        self.interactions = check_scalar(self.interactions, 'interactions', bool)
-        check_array(X, estimator=self, input_name='X', force_all_finite='allow-nan')        return self
-=======
         self.degree = check_scalar(self.degree, "degree", int, min_val=0)
         self.bias = check_scalar(self.bias, "bias", bool)
         self.na_value = check_scalar(self.na_value, "na_value", float)
         self.interactions = check_scalar(
             self.interactions, "interactions", bool
         )
->>>>>>> 8eb965fa
+        check_array(X, estimator=self, input_name='X', force_all_finite='allow-nan')        return self
         self.is_fitted_ = True
         return self
 
